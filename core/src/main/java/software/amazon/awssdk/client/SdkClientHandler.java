--- conflicted
+++ resolved
@@ -50,7 +50,6 @@
     }
 
     @Override
-<<<<<<< HEAD
     public <InputT extends SdkRequest, OutputT extends SdkResponse, ReturnT> ReturnT execute(
             ClientExecutionParams<InputT, OutputT> executionParams,
             StreamingResponseHandler<OutputT, ReturnT> streamingResponseHandler) {
@@ -58,10 +57,7 @@
     }
 
     @Override
-    public void close() throws Exception {
-=======
     public void close() {
->>>>>>> 15154820
         delegateHandler.close();
     }
 
